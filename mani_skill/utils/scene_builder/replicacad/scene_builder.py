--- conflicted
+++ resolved
@@ -115,14 +115,9 @@
         # In scenes, there will always be dynamic objects, kinematic objects, and static objects.
         # In the case of ReplicaCAD there are only dynamic and static objects. Since dynamic objects can be moved during simulation
         # we need to keep track of the initial poses of each dynamic actor we create.
-<<<<<<< HEAD
         self._rcad_default_object_poses = []
         obj_num = 0
         for obj_meta in scene_json["object_instances"]:
-=======
-        self.default_object_poses = []
-        for i, obj_meta in enumerate(scene_json["object_instances"]):
->>>>>>> 9d6a006a
 
             # Again, for any dataset you will have to figure out how they reference object files
             # Note that ASSET_DIR will always refer to the ~/.ms_data folder or whatever MS_ASSET_DIR is set to
@@ -157,13 +152,8 @@
                     builder.add_convex_collision_from_file(visual_file)
                 else:
                     builder.add_multiple_convex_collisions_from_file(collision_file)
-<<<<<<< HEAD
                 actor = builder.build(name=actor_name)
                 self._rcad_default_object_poses.append(
-=======
-                actor = builder.build(name=f"{obj_meta['template_name']}-{i}")
-                self.default_object_poses.append(
->>>>>>> 9d6a006a
                     (actor, pose * sapien.Pose(p=[0, 0, 0.0]))
                 )
 
@@ -174,7 +164,6 @@
                 # for static (and dynamic) objects you don't need to use pre convex decomposed meshes and instead can directly
                 # add the non convex collision mesh based on the visual mesh
                 builder.add_nonconvex_collision_from_file(visual_file, pose=pose)
-<<<<<<< HEAD
                 actor = builder.build_static(name=actor_name)
 
             obj_num += 1
@@ -185,10 +174,6 @@
             # Certain objects, such as mats, rugs, and carpets, are on the ground and should not collide with the Fetch base
             if np.any([x in actor_name for x in IGNORE_FETCH_COLLISION_STRS]):
                 self.disable_fetch_move_collisions(actor._bodies, and_base=True)
-=======
-                builder.initial_pose = pose
-                actor = builder.build_static(name=f"{obj_meta['template_name']}-{i}")
->>>>>>> 9d6a006a
 
         # ReplicaCAD also provides articulated objects
         for i, articulated_meta in enumerate(
