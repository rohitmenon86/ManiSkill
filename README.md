--- conflicted
+++ resolved
@@ -1,8 +1,4 @@
-<<<<<<< HEAD
-# ManiSkill 3
-=======
 # ManiSkill
->>>>>>> 057682d5
 
 ![teaser](figures/teaser_v2.jpg)
 
@@ -35,12 +31,7 @@
 From pip:
 
 ```bash
-<<<<<<< HEAD
-# This is temporary in order to install a in-dev version of sapien 3
-pip install mani_skill
-=======
 pip install mani_skill==3.0.0.dev2
->>>>>>> 057682d5
 ```
 
 From github:
@@ -61,20 +52,12 @@
 A GPU with the Vulkan driver installed is required to enable rendering in ManiSkill2. The rigid-body environments, powered by SAPIEN, are ready to use after installation. Test your installation:
 
 ```bash
-<<<<<<< HEAD
-# Run an episode (at most 200 steps) of "PickCube-v1" (a rigid-body environment) with random actions
-=======
 # Run an episode (at most 50 steps) of "PickCube-v1" (a rigid-body environment) with random actions
->>>>>>> 057682d5
 # Or specify an environment by "-e ${ENV_ID}"
 python -m mani_skill.examples.demo_random_action
 ```
 
-<<<<<<< HEAD
-Some environments require **downloading assets**. You can download all the assets by `python -m mani_skill.utils.download_asset all` or download task-specific assets by `python -m mani_skill.utils.download_asset ${ENV_ID}`. The assets will be downloaded to `./data/` by default, and you can also use the environment variable `MS2_ASSET_DIR` to specify this destination.
-=======
 Some environments require **downloading assets**. You can download download task-specific assets by `python -m mani_skill.utils.download_asset ${ENV_ID}`. The assets will be downloaded to `~/maniskill/data` by default, and you can also use the environment variable `MS_ASSET_DIR` to specify this destination.
->>>>>>> 057682d5
 
 Please refer to our [documentation](https://haosulab.github.io/ManiSkill2/concepts/environments.html) for details on all supported environments. The documentation also indicates which environments require downloading assets.
 
@@ -90,55 +73,7 @@
 
 ## Getting Started
 
-<<<<<<< HEAD
-Here is a basic example of how to make an [Gym/Gymnasium](https://github.com/farama-foundation/gymnasium) environment and run a random policy.
-
-```python
-import gymnasium as gym
-import mani_skill.envs
-
-env = gym.make("PickCube-v1", obs_mode="rgbd", control_mode="pd_joint_delta_pos", render_mode="human")
-print("Observation space", env.observation_space)
-print("Action space", env.action_space)
-
-obs, reset_info = env.reset(seed=0) # reset with a seed for randomness
-terminated, truncated = False, False
-while not terminated and not truncated:
-    action = env.action_space.sample()
-    obs, reward, terminated, truncated, info = env.step(action)
-    env.render()  # a display is required to render
-env.close()
-```
-
-Each `mani_skill` environment supports different **observation modes** and **control modes**, which determine the **observation space** and **action space**. They can be specified by `gym.make(env_id, obs_mode=..., control_mode=...)`.
-
-The basic observation modes supported are `pointcloud`, `rgbd`, `state_dict` and `state`.
-Please refer to our documentation for information on the [observation](https://haosulab.github.io/ManiSkill2/concepts/observation.html) and [control](https://haosulab.github.io/ManiSkill2/concepts/controllers.html) modes available and their details.
-
-Moreover, you can follow the [example](https://haosulab.github.io/ManiSkill2/getting_started/quickstart.html#interactive-play) to interactively play with our environments.
-
----
-
-We provide hands-on tutorials about ManiSkill2. All the tutorials can be found [here](https://github.com/haosulab/ManiSkill2/blob/main/examples/tutorials).
-
-- Getting Started: [Jupyter Notebook](./examples/tutorials/1_quickstart.ipynb), [Colab](https://colab.research.google.com/github/haosulab/ManiSkill2/blob/main/examples/tutorials/1_quickstart.ipynb)
-- Reinforcement Learning: [Jupyter Notebook](./examples/tutorials/2_reinforcement_learning.ipynb), [Colab](https://colab.research.google.com/github/haosulab/ManiSkill2/blob/main/examples/tutorials/2_reinforcement_learning.ipynb)
-- Imitation Learning: [Jupyter Notebook](./examples/tutorials/3_imitation_learning.ipynb), [Colab](https://colab.research.google.com/github/haosulab/ManiSkill2/blob/main/examples/tutorials/3_imitation_learning.ipynb)
-- Environment Customization: [Jupyter Notebook](./examples/tutorials/customize_environments.ipynb), [Colab](https://colab.research.google.com/github/haosulab/ManiSkill2/blob/main/examples/tutorials/customize_environments.ipynb)
-- Advanced Rendering (ray tracing, stereo depth sensor): [Jupyter Notebook](./examples/tutorials/advanced_rendering.ipynb)
-
-See <https://sapien.ucsd.edu/docs/latest/> for the tutorials of SAPIEN (the backend of ManiSkill2).
-
-## Reinforcement Learning Example with ManiSkill2-Learn
-
-We provide [ManiSkill2-Learn](https://github.com/haosulab/ManiSkill2-Learn), an improved framework based on [ManiSkill-Learn](https://github.com/haosulab/ManiSkill-Learn) for training RL agents with demonstrations to solve manipulation tasks. The framework conveniently supports both point cloud-based and RGB-D-based policy learning, and the custom processing of these visual observations. It also supports many common algorithms (BC, PPO, DAPG, SAC, GAIL). Moreover, this framework is optimized for point cloud-based policy learning, and includes some helpful and empirical advice to get you started.
-
-## Demonstrations
-
-Please see our [documentation](https://haosulab.github.io/ManiSkill2/concepts/demonstrations.html) for more details.
-=======
 To quickly get started check out the quick start page on the docs: https://maniskill.readthedocs.io/en/dev/user_guide/getting_started/quickstart.html
->>>>>>> 057682d5
 
 ## License
 
